import React, { useState, useEffect, useCallback } from "react";
import Sidebar from "./components/Sidebar";
import FileList from "./components/FileList";
import CopyButton from "./components/CopyButton";
import { FileData } from "./types/FileTypes";
import { ThemeProvider } from "./context/ThemeContext";
import ThemeToggle from "./components/ThemeToggle";
import { generateAsciiFileTree, normalizePath, arePathsEqual } from "./utils/pathUtils";

// Access the electron API from the window object
declare global {
  interface Window {
    electron: {
      ipcRenderer: {
        send: (channel: string, data?: any) => void;
        on: (channel: string, func: (...args: any[]) => void) => void;
        removeListener: (
          channel: string,
          func: (...args: any[]) => void,
        ) => void;
      };
    };
  }
}

// Keys for localStorage
const STORAGE_KEYS = {
  SELECTED_FOLDER: "pastemax-selected-folder",
  SELECTED_FILES: "pastemax-selected-files",
  SORT_ORDER: "pastemax-sort-order",
  SEARCH_TERM: "pastemax-search-term",
  EXPANDED_NODES: "pastemax-expanded-nodes",
};

const App = (): JSX.Element => {
  // Clear saved folder on startup (temporary, for testing)
  useEffect(() => {
    localStorage.removeItem(STORAGE_KEYS.SELECTED_FOLDER);
    localStorage.removeItem("hasLoadedInitialData");
    sessionStorage.removeItem("hasLoadedInitialData");
  }, []);

  // Load initial state from localStorage if available
  const savedFolder = localStorage.getItem(STORAGE_KEYS.SELECTED_FOLDER);
  const savedFiles = localStorage.getItem(STORAGE_KEYS.SELECTED_FILES);
  const savedSortOrder = localStorage.getItem(STORAGE_KEYS.SORT_ORDER);
  const savedSearchTerm = localStorage.getItem(STORAGE_KEYS.SEARCH_TERM);

  const [selectedFolder, setSelectedFolder] = useState(
    savedFolder as string | null
  );
  const [allFiles, setAllFiles] = useState([] as FileData[]);
  const [selectedFiles, setSelectedFiles] = useState(
    savedFiles ? JSON.parse(savedFiles) : [] as string[]
  );
  const [sortOrder, setSortOrder] = useState(
    savedSortOrder || "tokens-desc"
  );
  const [searchTerm, setSearchTerm] = useState(savedSearchTerm || "");
  const [expandedNodes, setExpandedNodes] = useState(
    {} as Record<string, boolean>
  );
  const [displayedFiles, setDisplayedFiles] = useState([] as FileData[]);
  const [processingStatus, setProcessingStatus] = useState(
    { status: "idle", message: "" } as {
      status: "idle" | "processing" | "complete" | "error";
      message: string;
    }
  );
  const [includeFileTree, setIncludeFileTree] = useState(false);
  


  // State for sort dropdown
  const [sortDropdownOpen, setSortDropdownOpen] = useState(false);

  // Check if we're running in Electron or browser environment
  const isElectron = window.electron !== undefined;

  const [isSafeMode, setIsSafeMode] = useState(false);

  // Load expanded nodes state from localStorage
  useEffect(() => {
    const savedExpandedNodes = localStorage.getItem(
      STORAGE_KEYS.EXPANDED_NODES,
    );
    if (savedExpandedNodes) {
      try {
        setExpandedNodes(JSON.parse(savedExpandedNodes));
      } catch (error) {
        console.error("Error parsing saved expanded nodes:", error);
      }
    }
  }, []);

  // Persist selected folder when it changes
  useEffect(() => {
    if (selectedFolder) {
      localStorage.setItem(STORAGE_KEYS.SELECTED_FOLDER, selectedFolder);
    } else {
      localStorage.removeItem(STORAGE_KEYS.SELECTED_FOLDER);
    }
  }, [selectedFolder]);

  // Persist selected files when they change
  useEffect(() => {
    localStorage.setItem(
      STORAGE_KEYS.SELECTED_FILES,
      JSON.stringify(selectedFiles),
    );
  }, [selectedFiles]);

  // Persist sort order when it changes
  useEffect(() => {
    localStorage.setItem(STORAGE_KEYS.SORT_ORDER, sortOrder);
  }, [sortOrder]);

  // Persist search term when it changes
  useEffect(() => {
    localStorage.setItem(STORAGE_KEYS.SEARCH_TERM, searchTerm);
  }, [searchTerm]);

  // Add a function to cancel directory loading
  const cancelDirectoryLoading = useCallback(() => {
    if (isElectron) {
      window.electron.ipcRenderer.send("cancel-directory-loading");
      setProcessingStatus({
        status: "idle",
        message: "Directory loading cancelled",
      });
    }
  }, [isElectron]);

  // Add this new useEffect for safe mode detection
  useEffect(() => {
<<<<<<< HEAD
    if (!isElectron || !selectedFolder) return;
  
    // Use a flag in sessionStorage to ensure we only load data once per session
    const hasLoadedInitialData = sessionStorage.getItem("hasLoadedInitialData");
    if (hasLoadedInitialData === "true") return;
  
=======
    if (!isElectron) return;
    
    const handleStartupMode = (mode: { safeMode: boolean }) => {
      setIsSafeMode(mode.safeMode);
    
      // If we're in safe mode, don't auto-load the previously selected folder
      if (mode.safeMode) {
        console.log("Starting in safe mode - not loading saved folder");
        localStorage.removeItem("hasLoadedInitialData");
        localStorage.removeItem(STORAGE_KEYS.SELECTED_FOLDER);
      }
    };
    
    window.electron.ipcRenderer.on("startup-mode", handleStartupMode);
    
    return () => {
      window.electron.ipcRenderer.removeListener("startup-mode", handleStartupMode);
    };
  }, [isElectron]);

  // Modify the existing useEffect for loading initial data
  useEffect(() => {
    // Temporarily disable auto-loading to test our changes
    return;
    
    /* Commented out for testing
    if (!isElectron || !selectedFolder || isSafeMode) return;
    
    // Use a flag in sessionStorage to ensure we only load data once per session
    const hasLoadedInitialData = sessionStorage.getItem("hasLoadedInitialData");
    if (hasLoadedInitialData === "true") return;
    
>>>>>>> a4e90993
    console.log("Loading saved folder on startup:", selectedFolder);
    setProcessingStatus({
      status: "processing",
      message: "Loading files from previously selected folder... (Press ESC to cancel)",
    });
    window.electron.ipcRenderer.send("request-file-list", selectedFolder);
<<<<<<< HEAD
  
    // Mark that we've loaded the initial data
    sessionStorage.setItem("hasLoadedInitialData", "true");
  }, [isElectron, selectedFolder]);
=======
    
    // Mark that we've loaded the initial data
    sessionStorage.setItem("hasLoadedInitialData", "true");
    */
  }, [isElectron, selectedFolder, isSafeMode]);
>>>>>>> a4e90993
  


  // Listen for folder selection from main process
  useEffect(() => {
    if (!isElectron) {
      console.warn("Not running in Electron environment");
      return;
    }

    const handleFolderSelected = (folderPath: string) => {
      // Check if folderPath is valid string
      if (typeof folderPath === "string") {
        console.log("Folder selected:", folderPath);
        setSelectedFolder(folderPath);
        // We'll select all files after they're loaded
        setSelectedFiles([]);
        setProcessingStatus({
          status: "processing",
          message: "Requesting file list...",
        });
        window.electron.ipcRenderer.send("request-file-list", folderPath);
      } else {
        console.error("Invalid folder path received:", folderPath);
        setProcessingStatus({
          status: "error",
          message: "Invalid folder path received",
        });
      }
    };

    const handleFileListData = (files: FileData[]) => {
      console.log("Received file list data:", files.length, "files");
      setAllFiles(files);
      setProcessingStatus({
        status: "complete",
        message: `Loaded ${files.length} files`,
      });

      // Apply filters and sort to the new files
      applyFiltersAndSort(files, sortOrder, searchTerm);

      // Select only files that are not binary, not skipped, and not excluded by default
      const selectablePaths = files
        .filter(
          (file: FileData) =>
            !file.isBinary && !file.isSkipped && !file.excludedByDefault, // Respect the excludedByDefault flag
        )
        .map((file: FileData) => file.path);

      setSelectedFiles(selectablePaths);
    };

    const handleProcessingStatus = (status: {
      status: "idle" | "processing" | "complete" | "error";
      message: string;
    }) => {
      console.log("Processing status:", status);
      setProcessingStatus(status);
    };

    window.electron.ipcRenderer.on("folder-selected", handleFolderSelected);
    window.electron.ipcRenderer.on("file-list-data", handleFileListData);
    window.electron.ipcRenderer.on(
      "file-processing-status",
      handleProcessingStatus,
    );

    return () => {
      window.electron.ipcRenderer.removeListener(
        "folder-selected",
        handleFolderSelected,
      );
      window.electron.ipcRenderer.removeListener(
        "file-list-data",
        handleFileListData,
      );
      window.electron.ipcRenderer.removeListener(
        "file-processing-status",
        handleProcessingStatus,
      );
    };
  }, [isElectron, sortOrder, searchTerm]);

  const openFolder = () => {
    if (isElectron) {
      console.log("Opening folder dialog");
      setProcessingStatus({ status: "idle", message: "Select a folder..." });
      window.electron.ipcRenderer.send("open-folder");
    } else {
      console.warn("Folder selection not available in browser");
    }
  };

  // Apply filters and sorting to files
  const applyFiltersAndSort = (
    files: FileData[],
    sort: string,
    filter: string,
  ) => {
    let filtered = files;

    // Apply filter
    if (filter) {
      const lowerFilter = filter.toLowerCase();
      filtered = files.filter(
        (file) =>
          file.name.toLowerCase().includes(lowerFilter) ||
          file.path.toLowerCase().includes(lowerFilter),
      );
    }

    // Apply sort
    const [sortKey, sortDir] = sort.split("-");
    const sorted = [...filtered].sort((a, b) => {
      let comparison = 0;

      if (sortKey === "name") {
        comparison = a.name.localeCompare(b.name);
      } else if (sortKey === "tokens") {
        comparison = a.tokenCount - b.tokenCount;
      } else if (sortKey === "size") {
        comparison = a.size - b.size;
      }

      return sortDir === "asc" ? comparison : -comparison;
    });

    setDisplayedFiles(sorted);
  };

  // Toggle file selection
  const toggleFileSelection = (filePath: string) => {
    // Normalize the incoming file path to handle cross-platform issues
    const normalizedPath = normalizePath(filePath);
    
    setSelectedFiles((prev: string[]) => {
      // Check if the file is already selected
      const isSelected = prev.some(path => arePathsEqual(path, normalizedPath));
      
      if (isSelected) {
        // Remove the file from selected files
        const newSelection = prev.filter((path: string) => !arePathsEqual(path, normalizedPath));
        return newSelection;
      } else {
        // Add the file to selected files
        const newSelection = [...prev, normalizedPath];
        return newSelection;
      }
    });
  };

  // Toggle folder selection (select/deselect all files in folder)
  const toggleFolderSelection = (folderPath: string, isSelected: boolean) => {
    // Normalize the folder path
    const normalizedFolderPath = normalizePath(folderPath);
    
    const filesInFolder = allFiles.filter(
      (file: FileData) =>
        normalizePath(file.path).startsWith(normalizedFolderPath) && 
        !file.isBinary && 
        !file.isSkipped,
    );

    if (isSelected) {
      // Add all files from this folder that aren't already selected
      const filePaths = filesInFolder.map((file: FileData) => normalizePath(file.path));
      
      setSelectedFiles((prev: string[]) => {
        const newSelection = [...prev];
        filePaths.forEach((path: string) => {
          if (!newSelection.some(p => arePathsEqual(p, path))) {
            newSelection.push(path);
          }
        });
        return newSelection;
      });
    } else {
      // Remove all files from this folder
      setSelectedFiles((prev: string[]) => {
        const newSelection = prev.filter(
          (path: string) =>
            !filesInFolder.some((file: FileData) => arePathsEqual(normalizePath(file.path), path)),
        );
        return newSelection;
      });
    }
  };

  // Handle sort change
  const handleSortChange = (newSort: string) => {
    setSortOrder(newSort);
    applyFiltersAndSort(allFiles, newSort, searchTerm);
    setSortDropdownOpen(false); // Close dropdown after selection
  };

  // Handle search change
  const handleSearchChange = (newSearch: string) => {
    setSearchTerm(newSearch);
    applyFiltersAndSort(allFiles, sortOrder, newSearch);
  };

  // Toggle sort dropdown
  const toggleSortDropdown = () => {
    setSortDropdownOpen(!sortDropdownOpen);
  };

  // Calculate total tokens from selected files
  const calculateTotalTokens = () => {
    return selectedFiles.reduce((total: number, path: string) => {
      const file = allFiles.find((f: FileData) => f.path === path);
      return total + (file ? file.tokenCount : 0);
    }, 0);
  };

  // Concatenate selected files content for copying
  const getSelectedFilesContent = () => {
    // Sort selected files according to current sort order
    const [sortKey, sortDir] = sortOrder.split("-");
    const sortedSelected = allFiles
      .filter((file: FileData) => selectedFiles.includes(file.path))
      .sort((a: FileData, b: FileData) => {
        let comparison = 0;

        if (sortKey === "name") {
          comparison = a.name.localeCompare(b.name);
        } else if (sortKey === "tokens") {
          comparison = a.tokenCount - b.tokenCount;
        } else if (sortKey === "size") {
          comparison = a.size - b.size;
        }

        return sortDir === "asc" ? comparison : -comparison;
      });

    if (sortedSelected.length === 0) {
      return "No files selected.";
    }

    let concatenatedString = "";
    
    // Add ASCII file tree if enabled
    if (includeFileTree && selectedFolder) {
      const asciiTree = generateAsciiFileTree(sortedSelected, selectedFolder);
      concatenatedString += `<file_map>\n${selectedFolder}\n${asciiTree}\n</file_map>\n\n`;
    }
    
    sortedSelected.forEach((file: FileData) => {
      concatenatedString += `\n\n// ---- File: ${file.name} ----\n\n`;
      concatenatedString += file.content;
    });

    return concatenatedString;
  };

  // Handle select all files
  const selectAllFiles = () => {
    const selectablePaths = displayedFiles
      .filter((file: FileData) => !file.isBinary && !file.isSkipped)
      .map((file: FileData) => file.path);

    setSelectedFiles((prev: string[]) => {
      const newSelection = [...prev];
      selectablePaths.forEach((path: string) => {
        if (!newSelection.includes(path)) {
          newSelection.push(path);
        }
      });
      return newSelection;
    });
  };

  // Handle deselect all files
  const deselectAllFiles = () => {
    const displayedPaths = displayedFiles.map((file: FileData) => file.path);
    setSelectedFiles((prev: string[]) =>
      prev.filter((path: string) => !displayedPaths.includes(path)),
    );
  };

  // Sort options for the dropdown
  const sortOptions = [
    { value: "tokens-desc", label: "Tokens: High to Low" },
    { value: "tokens-asc", label: "Tokens: Low to High" },
    { value: "name-asc", label: "Name: A to Z" },
    { value: "name-desc", label: "Name: Z to A" },
  ];

  // Handle expand/collapse state changes
  const toggleExpanded = (nodeId: string) => {
    setExpandedNodes((prev: Record<string, boolean>) => {
      const newState = {
        ...prev,
        [nodeId]: prev[nodeId] === undefined ? false : !prev[nodeId],
      };

      // Save to localStorage
      localStorage.setItem(
        STORAGE_KEYS.EXPANDED_NODES,
        JSON.stringify(newState),
      );

      return newState;
    });
  };

  return (
    <ThemeProvider children={
      <div className="app-container">
        <header className="header">
          <h1>PasteMax</h1>
          <div className="header-actions">
            <ThemeToggle />
            <div className="folder-info">
              {selectedFolder ? (
                <div className="selected-folder">{selectedFolder}</div>
              ) : (
                <span>No folder selected</span>
              )}
              <button
                className="select-folder-btn"
                onClick={openFolder}
                disabled={processingStatus.status === "processing"}
              >
                Select Folder
              </button>
            </div>
          </div>
        </header>

        {processingStatus.status === "processing" && (
          <div className="processing-indicator">
            <div className="spinner"></div>
            <span>{processingStatus.message}</span>
            <button
              className="cancel-btn"
              onClick={cancelDirectoryLoading}
            >
              Cancel
            </button>
          </div>
        )}

        {processingStatus.status === "error" && (
          <div className="error-message">Error: {processingStatus.message}</div>
        )}

        {selectedFolder && (
          <div className="main-content">
            <Sidebar
              selectedFolder={selectedFolder}
              openFolder={openFolder}
              allFiles={allFiles}
              selectedFiles={selectedFiles}
              toggleFileSelection={toggleFileSelection}
              toggleFolderSelection={toggleFolderSelection}
              searchTerm={searchTerm}
              onSearchChange={handleSearchChange}
              selectAllFiles={selectAllFiles}
              deselectAllFiles={deselectAllFiles}
              expandedNodes={expandedNodes}
              toggleExpanded={toggleExpanded}
            />
            <div className="content-area">
              <div className="content-header">
                <div className="content-title">Selected Files</div>
                <div className="content-actions">
                  <div className="sort-dropdown">
                    <button
                      className="sort-dropdown-button"
                      onClick={toggleSortDropdown}
                    >
                      Sort:{" "}
                      {sortOptions.find((opt) => opt.value === sortOrder)
                        ?.label || sortOrder}
                    </button>
                    {sortDropdownOpen && (
                      <div className="sort-options">
                        {sortOptions.map((option) => (
                          <div
                            key={option.value}
                            className={`sort-option ${
                              sortOrder === option.value ? "active" : ""
                            }`}
                            onClick={() => handleSortChange(option.value)}
                          >
                            {option.label}
                          </div>
                        ))}
                      </div>
                    )}
                  </div>
                  <div className="file-stats">
                    {selectedFiles.length} files | ~
                    {calculateTotalTokens().toLocaleString()} tokens
                  </div>
                </div>
              </div>

              <FileList
                files={displayedFiles}
                selectedFiles={selectedFiles}
                toggleFileSelection={toggleFileSelection}
              />

              <div className="copy-button-container">
                <div style={{ display: "flex", flexDirection: "column", alignItems: "center", gap: "12px", width: "100%", maxWidth: "400px" }}>
                  <label style={{ display: "flex", alignItems: "center", gap: "8px", cursor: "pointer" }}>
                    <input
                      type="checkbox"
                      checked={includeFileTree}
                      onChange={() => setIncludeFileTree(!includeFileTree)}
                    />
                    <span>Include File Tree</span>
                  </label>
                  <CopyButton
                    text={getSelectedFilesContent()}
                    className="primary full-width"
                  >
                    <span>COPY ALL SELECTED ({selectedFiles.length} files)</span>
                  </CopyButton>
                </div>
              </div>
            </div>
          </div>
        )}
      </div>
    } />
  );
};

export default App;<|MERGE_RESOLUTION|>--- conflicted
+++ resolved
@@ -133,14 +133,6 @@
 
   // Add this new useEffect for safe mode detection
   useEffect(() => {
-<<<<<<< HEAD
-    if (!isElectron || !selectedFolder) return;
-  
-    // Use a flag in sessionStorage to ensure we only load data once per session
-    const hasLoadedInitialData = sessionStorage.getItem("hasLoadedInitialData");
-    if (hasLoadedInitialData === "true") return;
-  
-=======
     if (!isElectron) return;
     
     const handleStartupMode = (mode: { safeMode: boolean }) => {
@@ -173,25 +165,17 @@
     const hasLoadedInitialData = sessionStorage.getItem("hasLoadedInitialData");
     if (hasLoadedInitialData === "true") return;
     
->>>>>>> a4e90993
     console.log("Loading saved folder on startup:", selectedFolder);
     setProcessingStatus({
       status: "processing",
       message: "Loading files from previously selected folder... (Press ESC to cancel)",
     });
     window.electron.ipcRenderer.send("request-file-list", selectedFolder);
-<<<<<<< HEAD
-  
-    // Mark that we've loaded the initial data
-    sessionStorage.setItem("hasLoadedInitialData", "true");
-  }, [isElectron, selectedFolder]);
-=======
     
     // Mark that we've loaded the initial data
     sessionStorage.setItem("hasLoadedInitialData", "true");
     */
   }, [isElectron, selectedFolder, isSafeMode]);
->>>>>>> a4e90993
   
 
 
